
require "minitest/autorun"

$root ||= (Pathname.new(__FILE__) / ".." / ".." ).realpath

require_relative "../yaml_loader"

class TestYamlLoader < Minitest::Test


  def test_remove
    yaml = <<~YAML
      base:
        key1: value1
        key2: value2

      child:
        $inherits: "#/base"
        $remove: key2
        key3: value3
    YAML

    f = Tempfile.new("yml")
    f.write(yaml)
    f.flush

    doc = YamlLoader.load(f.path)
    assert_equal({ "key1" => "value1", "key3" => "value3" }, doc["child"])
  end

  def test_multiple_remove
    yaml = <<~YAML
      base:
        key1: value1
        key2: value2
        key3: value3

      child:
        $inherits: "#/base"
        $remove:
        - key2
        - key3
        key4: value4
    YAML
    
    f = Tempfile.new("yml")
    f.write(yaml)
    f.flush

    doc = YamlLoader.load(f.path)
    assert_equal({ "key1" => "value1", "key4" => "value4" }, doc["child"])
  end

  def test_that_inherits_with_nested_replace_works
    yaml = <<~YAML
      base:
        key1:
          sub_key1: value1
        key2: value2

      middle:
        $inherits: "#/base"
        key3: value3
        key4: value4

      bottom:
        $inherits:
        - "#/base"
        - "#/middle"
        key1:
          sub_key6: value6
        key2: value2_new
        key4: value4_new
        key5: value5
    YAML

    f = Tempfile.new("yml")
    f.write(yaml)
    f.flush

    doc = YamlLoader.load(f.path)
    assert_equal({ "key1" => {"sub_key1" => "value1", "sub_key6" => "value6"}, "key2" => "value2_new", "key3" => "value3", "key4" => "value4_new", "key5" => "value5" }, doc["bottom"])
  end

  def test_that_spurious_recursive_inherits_works
    yaml = <<~YAML
      base:
        key1: value1
        key2: value2

      middle:
        $inherits: "#/base"
        key3: value3
        key4: value4

      bottom:
        $inherits:
        - "#/base"
        - "#/middle"
        key2: value2_new
        key4: value4_new
        key5: value5
    YAML

    f = Tempfile.new("yml")
    f.write(yaml)
    f.flush

    doc = YamlLoader.load(f.path)
    assert_equal({ "key1" => "value1", "key2" => "value2", "key3" => "value3", "key4" => "value4" }, doc["middle"])
    assert_equal({ "key1" => "value1", "key2" => "value2_new", "key3" => "value3", "key4" => "value4_new", "key5" => "value5" }, doc["bottom"])
  end

  def test_that_recursive_inherits_works
    yaml = <<~YAML
      base:
        key1: value1
        key2: value2

      middle:
        $inherits: "#/base"
        key3: value3
        key4: value4

      bottom:
        $inherits: "#/middle"
        key2: value2_new
        key4: value4_new
        key5: value5
    YAML

    f = Tempfile.new("yml")
    f.write(yaml)
    f.flush

    doc = YamlLoader.load(f.path)
    assert_equal({ "key1" => "value1", "key2" => "value2", "key3" => "value3", "key4" => "value4" }, doc["middle"])
    assert_equal({ "key1" => "value1", "key2" => "value2_new", "key3" => "value3", "key4" => "value4_new", "key5" => "value5" }, doc["bottom"])
  end

  def test_that_nested_inherits_works
    yaml = <<~YAML
    top:
      base:
        key1: value1
        key2: value2
        key3: value3

    bottom:
      child:
        $inherits: "#/top/base"
        key3: value3_new
    YAML

    f = Tempfile.new("yml")
    f.write(yaml)
    f.flush

    doc = YamlLoader.load(f.path)
    assert_equal({ "key1" => "value1", "key2" => "value2", "key3" => "value3_new" }, doc["bottom"]["child"])
  end

  def test_that_inherits_doesnt_delete_keys
    yaml = <<~YAML
    base:
      key1: value1
      key2: value2
      key3: value3

    child:
      $inherits: "#/base"
      key3: value3_new
    YAML

    f = Tempfile.new("yml")
    f.write(yaml)
    f.flush

    doc = YamlLoader.load(f.path)
    assert_equal({ "key1" => "value1", "key2" => "value2", "key3" => "value3_new" }, doc["child"])
  end

  def test_that_double_inherits_doesnt_delete_keys
    yaml = <<~YAML
    base1:
      key1: value1
      key2: value2
      key3: value3

    base2:
      key4: value4
      key5: value5
      key6: value6

    child:
      $inherits:
      - "#/base1"
      - "#/base2"
      key3: value3_new
      key6: value6_new
    YAML

    f = Tempfile.new("yml")
    f.write(yaml)
    f.flush

    doc = YamlLoader.load(f.path)
    assert_equal({ "key1" => "value1", "key2" => "value2", "key3" => "value3_new", "key4" => "value4", "key5" => "value5", "key6" => "value6_new" }, doc["child"])
  end

  def test_inherits_in_the_same_document
    yaml = <<~YAML
      $defs:
        target1: A string
        target2:
          a: hash

      obj1:
        $inherits: "#/$defs/target2"

      obj2:
        $inherits: "#/$defs/target2"
        a: Should take precedence

      obj3:
        a: Should take precedence
        $inherits: "#/$defs/target2"
    YAML

    f = Tempfile.new("yml")
    f.write(yaml)
    f.flush

    doc = YamlLoader.load(f.path)
    assert_equal({ "a" => "hash" }, doc["obj1"])
    assert_equal({ "a" => "Should take precedence" }, doc["obj2"])
    assert_equal({ "a" => "Should take precedence" }, doc["obj3"])
  end

  def test_inherits_in_the_different_document
    yaml1 = <<~YAML
      $defs:
        target1: A string
        target2:
          a: hash
    YAML

    f1 = Tempfile.new("yml")
    f1.write(yaml1)
    f1.flush
    f1_path = Pathname.new(f1.path)

    yaml2 = <<~YAML
      obj1:
        $inherits: "#{f1_path.basename}#/$defs/target2"

      obj2:
        $inherits: "#{f1_path.basename}#/$defs/target2"
        a: Should take precedence

      obj3:
        a: Should take precedence
        $inherits: "#{f1_path.basename}#/$defs/target2"
    YAML

    f2 = Tempfile.new("yml")
    f2.write(yaml2)
    f2.flush

    doc = YamlLoader.load(f2.path)
    assert_equal({ "a" => "hash" }, doc["obj1"])
    assert_equal({ "a" => "Should take precedence" }, doc["obj2"])
    assert_equal({ "a" => "Should take precedence" }, doc["obj3"])
  end

<<<<<<< HEAD
  def test_inherits_entire_object
    yaml1 = <<~YAML
      target1: A string
      target2:
        a: hash
    YAML

    f1 = Tempfile.new("yml")
    f1.write(yaml1)
    f1.flush
    f1_path = Pathname.new(f1.path)

    yaml2 = <<~YAML
      $inherits: "#{f1_path.basename}#"

      target1: Should take precedence
    YAML

    f2 = Tempfile.new("yml")
    f2.write(yaml2)
    f2.flush

    doc = YamlLoader.load(f2.path)
    assert_equal("Should take precedence", doc["target1"])
    assert_equal({ "a" => "hash" }, doc["target2"])
  end

=======
>>>>>>> 8721e673
  def test_multi_inherits_in_the_same_document
    yaml = <<~YAML
      $defs:
        target1:
          b: nice
        target2:
          a: hash

      obj1:
        $inherits:
        - "#/$defs/target1"
        - "#/$defs/target2"

    YAML

    f = Tempfile.new("yml")
    f.write(yaml)
    f.flush

    doc = YamlLoader.load(f.path)
    assert_equal({ "a" => "hash", "b" => "nice" }, doc["obj1"])
  end

  def test_that_invalid_inherits_raise
    yaml = <<~YAML
      $defs:
        target1:
          b: nice
        target2:
          a: hash

      obj1:
        $inherits: "#/path/to/nowwhere"

    YAML

    f = Tempfile.new("yml")
    f.write(yaml)
    f.flush

    assert_raises(YamlLoader::DereferenceError) { YamlLoader.load(f.path) }
  end

  def test_that_invalid_refs_raise
    yaml = <<~YAML
      $defs:
        target1:
          b: nice
        target2:
          a: hash

      obj1:
        $ref: "#/path/to/nowwhere"

    YAML

    f = Tempfile.new("yml")
    f.write(yaml)
    f.flush

    assert_raises(YamlLoader::DereferenceError) { YamlLoader.load(f.path) }
  end

  def test_copy_in_the_same_document
    yaml = <<~YAML
      $defs:
        target1: A string
        target2:
          a: hash
        target3: Another string

      obj1:
        target10: abc
        target11: 
          $copy: "#/$defs/target1"
        target12: def
        target13: 
          $copy: "#/$defs/target3"

    YAML

    f = Tempfile.new("yml")
    f.write(yaml)
    f.flush

    doc = YamlLoader.load(f.path)
    assert_equal({ 
        "target10" => "abc", 
        "target11" => "A string", 
        "target12" => "def", 
        "target13" => "Another string" 
      }, doc["obj1"])
  end

  def test_copy_in_the_different_document
    yaml1 = <<~YAML
      $defs:
        target1: A string
        target2:
          a: hash
        target3: Another string
    YAML

    f1 = Tempfile.new("yml")
    f1.write(yaml1)
    f1.flush
    f1_path = Pathname.new(f1.path)

    yaml2 = <<~YAML
      obj1:
        target10: abc
        target11: 
          $copy: "#{f1_path.basename}#/$defs/target1"
        target12: def
        target13: 
          $copy: "#{f1_path.basename}#/$defs/target3"
    YAML

    f2 = Tempfile.new("yml")
    f2.write(yaml2)
    f2.flush

    doc = YamlLoader.load(f2.path)
    assert_equal({ 
        "target10" => "abc", 
        "target11" => "A string", 
        "target12" => "def", 
        "target13" => "Another string" 
      }, doc["obj1"])
  end

  def test_multi_inherits_in_the_same_document
    yaml = <<~YAML
      $defs:
        target1:
          b: nice
        target2:
          a: hash

      obj1:
        $inherits:
        - "#/$defs/target1"
        - "#/$defs/target2"

    YAML

    f = Tempfile.new("yml")
    f.write(yaml)
    f.flush

    doc = YamlLoader.load(f.path)
    assert_equal({ "a" => "hash", "b" => "nice" }, doc["obj1"])
  end


end<|MERGE_RESOLUTION|>--- conflicted
+++ resolved
@@ -273,7 +273,6 @@
     assert_equal({ "a" => "Should take precedence" }, doc["obj3"])
   end
 
-<<<<<<< HEAD
   def test_inherits_entire_object
     yaml1 = <<~YAML
       target1: A string
@@ -301,8 +300,6 @@
     assert_equal({ "a" => "hash" }, doc["target2"])
   end
 
-=======
->>>>>>> 8721e673
   def test_multi_inherits_in_the_same_document
     yaml = <<~YAML
       $defs:
