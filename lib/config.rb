--- conflicted
+++ resolved
@@ -101,13 +101,9 @@
     @mxlen.freeze
   end
 
-<<<<<<< HEAD
   def additional_extensions_allowed? = @data.key?("additional_extensions") ? @data["additional_extensions"] : true
 
   def implemented_extensions = raise "implemented_extensions is only availabe for a FullConfig"
-=======
-  def implemented_extensions = raise "implemented_extensions is only available for a FullConfig"
->>>>>>> ce0dc0a5
 
   # @return [Array<Hash{String => String,Array<String}>]
   #    List of all extensions that must be implemented, as specified in the config file
