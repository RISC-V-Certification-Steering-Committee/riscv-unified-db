--- conflicted
+++ resolved
@@ -36,18 +36,15 @@
     @schema.to_pretty_s
   end
 
-<<<<<<< HEAD
   def default
     if @data["schema"].key?("default")
       @data["schema"]["default"]
     end
   end
 
-=======
   # @param ext [Extension]
   # @param name [String]
   # @param data [Hash<String, Object]
->>>>>>> ce0dc0a5
   def initialize(ext, name, data)
     @arch = ext.arch
     @data = data
@@ -206,16 +203,10 @@
   # @return [Array<ExtensionVersion>] Array of extensions implied by the largest version of this extension meeting version_requirement
   def implies(version_requirement = nil)
     if version_requirement.nil?
-<<<<<<< HEAD
       max_version.implications
     else
       mv = ExtensionRequirement.new(@name, version_requirement, cfg_arch: @cfg_arch).max_version
       mv.implications
-=======
-      return [] unless ExtensionRequirement.new(@new, arch: @arch).satisfied_by?(max_version.version)
-    else
-      return [] unless ExtensionRequirement.new(@new, version_requirement, arch: @arch).satisfied_by?(max_version.version)
->>>>>>> ce0dc0a5
     end
   end
 
@@ -224,25 +215,10 @@
     return [] if @data["conflicts"].nil?
 
     if @data["conflicts"].is_a?(String)
-<<<<<<< HEAD
       [@cfg_arch.extension(@data["conflicts"])]
     elsif @data["conflicts"].is_a?(Array)
       @data["conflicts"].map do |conflict|
         @cfg_arch.extension(conflict)
-=======
-      [ExtensionRequirement.new(@data["conflicts"], arch: @arch)]
-    elsif @data["conflicts"].is_a?(Hash)
-      [ExtensionRequirement.new(@data["conflicts"]["name"], @data["conflicts"]["version"], arch: @arch)]
-    elsif @data["conflicts"].is_a?(Array)
-      @data["conflicts"].map do |conflict|
-        if conflict.is_a?(String)
-          ExtensionRequirement.new(conflict, arch: @arch)
-        elsif conflict.is_a?(Array)
-          ExtensionRequirement.new(conflict["name"], conflict["version"], arch: @arch)
-        else
-          raise "Invalid conflicts data: #{conflict.inspect}"
-        end
->>>>>>> ce0dc0a5
       end
     else
       raise "Invalid conflicts data: #{@data["conflicts"].inspect}"
@@ -257,24 +233,12 @@
 
   # @return [Array<Instruction>] the list of instructions implemented by *any version* of this extension (may be empty)
   def instructions
-<<<<<<< HEAD
     @instructions ||= cfg_arch.instructions.select { |i| versions.any? { |v| i.defined_bycondition.possibly_satisfied_by?(v) }}
-=======
-    return @instructions unless @instructions.nil?
-
-    @instructions = arch.instructions.select { |i| versions.any? { |v| i.defined_by?(v) }}
->>>>>>> ce0dc0a5
   end
 
   # @return [Array<Csr>] the list of CSRs implemented by *any version* of this extension (may be empty)
   def csrs
-<<<<<<< HEAD
     @csrs ||= cfg_arch.csrs.select { |csr| versions.any? { |v| csr.defined_by_condition.possibly_satisfied_by?(v) } }
-=======
-    return @csrs unless @csrs.nil?
-
-    @csrs = arch.csrs.select { |csr| versions.any? { |v| csr.defined_by?(v) } }
->>>>>>> ce0dc0a5
   end
 
   # return the set of reachable functions from any of this extensions's CSRs or instructions in the given evaluation context
@@ -441,24 +405,14 @@
             when nil
               AlwaysTrueExtensionRequirementExpression.new
             when Hash
-<<<<<<< HEAD
               ExtensionRequirementExpression.new(@data["requires"], @cfg_arch)
             else
               ExtensionRequirementExpression.new({ "oneOf" => [@data["requires"]] }, @cfg_arch)
-=======
-              SchemaCondition.new(@data["requires"], @arch)
-            else
-              SchemaCondition.new({ "oneOf" => [@data["requires"]] }, @arch)
->>>>>>> ce0dc0a5
             end
         if @data.key?("implies")
           rs = [r] + implications.map(&:requirement_condition)
           rs = rs.reject(&:empty?)
-<<<<<<< HEAD
           r = ExtensionRequirementExpression.all_of(*rs.map(&:to_h), cfg_arch: @cfg_arch) unless rs.empty?
-=======
-          r = SchemaCondition.all_of(*rs.map(&:to_h), arch: @arch) unless rs.empty?
->>>>>>> ce0dc0a5
         end
         r
       end
@@ -570,15 +524,10 @@
   def implemented_csrs
     return @implemented_csrs unless @implemented_csrs.nil?
 
-<<<<<<< HEAD
     raise "implemented_csrs needs an cfg_arch" if @cfg_arch.nil?
 
     @implemented_csrs = @cfg_arch.csrs.select do |csr|
       csr.defined_by_condition.possibly_satisfied_by?(self)
-=======
-    @implemented_csrs = @arch.csrs.select do |csr|
-      csr.defined_by?(self)
->>>>>>> ce0dc0a5
     end
   end
 
@@ -586,15 +535,10 @@
   def implemented_instructions
     return @implemented_instructions unless @implemented_instructions.nil?
 
-<<<<<<< HEAD
     raise "implemented_instructions needs an cfg_arch" if @cfg_arch.nil?
 
     @implemented_instructions = @cfg_arch.instructions.select do |inst|
       inst.defined_by_condition.possibly_satisfied_by?(self)
-=======
-    @implemented_instructions = @arch.instructions.select do |inst|
-      inst.defined_by?(self)
->>>>>>> ce0dc0a5
     end
   end
 end
@@ -803,15 +747,11 @@
     @presence = presence.freeze
   end
 
-<<<<<<< HEAD
   def invert!
     @requirements.each(&:invert!)
   end
 
-  # @return [Array<ExtensionVersion>] The list of extension versions that satisfy this requirement
-=======
   # @return [Array<ExtensionVersion>] The list of extension versions that satisfy this extension requirement
->>>>>>> ce0dc0a5
   def satisfying_versions
     ext = @arch.extension(@name)
     return [] if ext.nil?
