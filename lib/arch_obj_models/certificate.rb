--- conflicted
+++ resolved
@@ -22,28 +22,11 @@
 class CertModel < Portfolio
   # @param obj_yaml [Hash<String, Object>] Contains contents of Certificate Model yaml file (put in @data)
   # @param data_path [String] Path to yaml file
-<<<<<<< HEAD
   # @param arch [Architecture] Database of RISC-V standards
   def initialize(obj_yaml, yaml_path, arch)
     super # Calls parent class with the same args I got
 
-    puts "UPDATE:   Creating CertModel object for #{name} using cfg #{arch.name}"
-=======
-  # @param cfg_arch [ConfiguredArchitecture] Architecture for a specific configuration
-  def initialize(obj_yaml, yaml_path, arch: nil)
-    super # Calls parent class with the same args I got
-
-    # TODO: XXX: Don't allow Architecture class.
-    #            See https://github.com/riscv-software-src/riscv-unified-db/pull/371
-    unless arch.is_a?(ConfiguredArchitecture) || arch.is_a?(Architecture)
-      raise ArgumentError, "For #{name} arch is a #{arch.class} but must be a ConfiguredArchitecture"
-    end
-
-    # TODO: XXX: Add back in arch.name.
-    #            See https://github.com/riscv-software-src/riscv-unified-db/pull/371
-    #puts "UPDATE:   Creating CertModel object for #{name} using cfg #{cfg_arch.name}"
-    puts "UPDATE:   Creating CertModel object for #{name}"
->>>>>>> ff3d0217
+    puts "UPDATE:   Creating CertModel object for #{name} using arch #{arch.name}"
   end
 
   def unpriv_isa_manual_revision = @data["unpriv_isa_manual_revision"]
