GIT
  remote: https://github.com/oozou/ruby-prof-flamegraph.git
  revision: fc3c4370627597557db31e93b6008b123d75ab14
  ref: fc3c437
  specs:
    ruby-prof-flamegraph (0.3.0)
      ruby-prof (>= 1.4.2)

GEM
  remote: https://rubygems.org/
  specs:
    Ascii85 (2.0.1)
    activesupport (8.0.2)
      base64
      benchmark (>= 0.3)
      bigdecimal
      concurrent-ruby (~> 1.0, >= 1.3.1)
      connection_pool (>= 2.2.5)
      drb
      i18n (>= 1.6, < 2)
      logger (>= 1.4.2)
      minitest (>= 5.1)
      securerandom (>= 0.3)
      tzinfo (~> 2.0, >= 2.0.5)
      uri (>= 0.13.1)
    addressable (2.8.7)
      public_suffix (>= 2.0.2, < 7.0)
    afm (0.2.2)
    asciidoctor (2.0.23)
    asciidoctor-diagram (2.3.2)
      asciidoctor (>= 1.5.7, < 3.x)
      asciidoctor-diagram-ditaamini (~> 1.0)
      asciidoctor-diagram-plantuml (~> 1.2021)
      rexml
    asciidoctor-diagram-batik (1.17)
    asciidoctor-diagram-ditaamini (1.0.3)
    asciidoctor-diagram-plantuml (1.2025.2)
      asciidoctor-diagram-batik (~> 1.17)
    asciidoctor-pdf (2.3.19)
      asciidoctor (~> 2.0)
      concurrent-ruby (~> 1.1)
      matrix (~> 0.4)
      prawn (~> 2.4.0)
      prawn-icon (~> 3.0.0)
      prawn-svg (~> 0.34.0)
      prawn-table (~> 0.2.0)
      prawn-templates (~> 0.1.0)
      treetop (~> 1.6.0)
      ttfunk (~> 1.7.0)
    ast (2.4.3)
    awesome_print (1.9.2)
    backport (1.2.0)
    base64 (0.2.0)
    benchmark (0.4.0)
    bigdecimal (3.1.9)
    concurrent-ruby (1.3.5)
    concurrent-ruby-ext (1.3.5)
      concurrent-ruby (= 1.3.5)
    connection_pool (2.5.0)
    css_parser (1.21.1)
      addressable
    date (3.4.1)
    debug (1.10.0)
      irb (~> 1.10)
      reline (>= 0.3.8)
    diff-lcs (1.6.0)
    drb (2.2.1)
    hana (1.3.7)
    hashery (2.1.2)
    i18n (1.14.7)
      concurrent-ruby (~> 1.0)
    io-console (0.8.0)
    irb (1.15.1)
      pp (>= 0.6.0)
      rdoc (>= 4.0.0)
      reline (>= 0.4.2)
    jaro_winkler (1.6.0)
    json (2.10.2)
    json_schemer (1.0.3)
      hana (~> 1.3)
      regexp_parser (~> 2.0)
      simpleidn (~> 0.2)
    kramdown (2.5.1)
      rexml (>= 3.3.9)
    kramdown-parser-gfm (1.1.0)
      kramdown (~> 2.0)
    language_server-protocol (3.17.0.4)
    lint_roller (1.1.0)
    logger (1.6.6)
    matrix (0.4.2)
<<<<<<< HEAD
    minitest (5.24.1)
    nkf (0.2.0)
    nokogiri (1.16.5-aarch64-linux)
=======
    minitest (5.25.5)
    nokogiri (1.18.6-aarch64-linux-gnu)
>>>>>>> 017698d5
      racc (~> 1.4)
    nokogiri (1.18.6-x86_64-linux-gnu)
      racc (~> 1.4)
    observer (0.1.2)
    ostruct (0.6.1)
    parallel (1.26.3)
    parser (3.3.7.2)
      ast (~> 2.4.1)
      racc
    pdf-core (0.9.0)
    pdf-reader (2.14.1)
      Ascii85 (>= 1.0, < 3.0, != 2.0.0)
      afm (~> 0.2.1)
      hashery (~> 2.0)
      ruby-rc4
      ttfunk
    polyglot (0.3.5)
    pp (0.6.2)
      prettyprint
    prawn (2.4.0)
      pdf-core (~> 0.9.0)
      ttfunk (~> 1.7)
    prawn-icon (3.0.0)
      prawn (>= 1.1.0, < 3.0.0)
    prawn-svg (0.34.2)
      css_parser (~> 1.6)
      matrix (~> 0.4.2)
      prawn (>= 0.11.1, < 3)
      rexml (~> 3.2)
    prawn-table (0.2.2)
      prawn (>= 1.3.0, < 3.0.0)
    prawn-templates (0.1.2)
      pdf-reader (~> 2.0)
      prawn (~> 2.2)
    prettyprint (0.2.0)
    psych (5.2.3)
      date
      stringio
    public_suffix (6.0.1)
    pygments.rb (3.0.0)
    racc (1.8.1)
    rainbow (3.1.1)
    rake (13.2.1)
    rbs (3.9.1)
      logger
    rdbg (0.1.0)
      debug (>= 1.2.2)
    rdoc (6.13.0)
      psych (>= 4.0.0)
    regexp_parser (2.10.0)
    reline (0.6.0)
      io-console (~> 0.5)
    reverse_markdown (3.0.0)
      nokogiri
    rexml (3.4.1)
    rouge (4.5.1)
    rubocop (1.74.0)
      json (~> 2.3)
      language_server-protocol (~> 3.17.0.2)
      lint_roller (~> 1.1.0)
      parallel (~> 1.10)
      parser (>= 3.3.0.2)
      rainbow (>= 2.2.2, < 4.0)
      regexp_parser (>= 2.9.3, < 3.0)
      rubocop-ast (>= 1.38.0, < 2.0)
      ruby-progressbar (~> 1.7)
      unicode-display_width (>= 2.4.0, < 4.0)
    rubocop-ast (1.41.0)
      parser (>= 3.3.7.2)
    rubocop-minitest (0.37.1)
      lint_roller (~> 1.1)
      rubocop (>= 1.72.1, < 2.0)
      rubocop-ast (>= 1.38.0, < 2.0)
    ruby-prof (1.7.1)
    ruby-progressbar (1.13.0)
    ruby-rc4 (0.1.5)
<<<<<<< HEAD
    rubyzip (2.4.1)
    securerandom (0.4.0)
=======
    securerandom (0.4.1)
>>>>>>> 017698d5
    simpleidn (0.2.3)
    solargraph (0.52.0)
      backport (~> 1.2)
      benchmark
      bundler (~> 2.0)
      diff-lcs (~> 1.4)
      jaro_winkler (~> 1.6)
      kramdown (~> 2.3)
      kramdown-parser-gfm (~> 1.1)
      logger (~> 1.6)
      observer (~> 0.1)
      ostruct (~> 0.6)
      parser (~> 3.0)
      rbs (~> 3.0)
      reverse_markdown (>= 2.0, < 4)
      rubocop (~> 1.38)
      thor (~> 1.0)
      tilt (~> 2.0)
      yard (~> 0.9, >= 0.9.24)
      yard-solargraph (~> 0.1)
    stringio (3.1.5)
    thor (1.3.2)
    tilt (2.6.0)
    treetop (1.6.12)
      polyglot (~> 0.3)
    ttfunk (1.7.0)
    tzinfo (2.0.6)
      concurrent-ruby (~> 1.0)
<<<<<<< HEAD
    unicode-display_width (2.5.0)
    uri (1.0.2)
    webrick (1.8.1)
    write_xlsx (1.12.1)
      nkf
      rubyzip (>= 1.0.0)
    yard (0.9.36)
=======
    unicode-display_width (3.1.4)
      unicode-emoji (~> 4.0, >= 4.0.4)
    unicode-emoji (4.0.4)
    uri (1.0.3)
    webrick (1.9.1)
    yard (0.9.37)
    yard-solargraph (0.1.0)
      yard (~> 0.9)
>>>>>>> 017698d5

PLATFORMS
  aarch64-linux-gnu
  x86_64-linux-gnu

DEPENDENCIES
  activesupport
  asciidoctor-diagram (~> 2.2)
  asciidoctor-pdf
  awesome_print
  base64
  bigdecimal
  concurrent-ruby
  concurrent-ruby-ext
  debug
  json_schemer (~> 1.0)
  minitest
  pygments.rb
  rake (~> 13.0)
  rdbg
  rouge
  rubocop-minitest
  ruby-prof
  ruby-prof-flamegraph!
  ruby-progressbar (~> 1.13)
  solargraph
  treetop (= 1.6.12)
  ttfunk (= 1.7)
  webrick
  write_xlsx
  yard

RUBY VERSION
   ruby 3.2.3p157

BUNDLED WITH
   2.4.20<|MERGE_RESOLUTION|>--- conflicted
+++ resolved
@@ -88,14 +88,9 @@
     lint_roller (1.1.0)
     logger (1.6.6)
     matrix (0.4.2)
-<<<<<<< HEAD
-    minitest (5.24.1)
+    minitest (5.25.5)
     nkf (0.2.0)
-    nokogiri (1.16.5-aarch64-linux)
-=======
-    minitest (5.25.5)
     nokogiri (1.18.6-aarch64-linux-gnu)
->>>>>>> 017698d5
       racc (~> 1.4)
     nokogiri (1.18.6-x86_64-linux-gnu)
       racc (~> 1.4)
@@ -172,12 +167,8 @@
     ruby-prof (1.7.1)
     ruby-progressbar (1.13.0)
     ruby-rc4 (0.1.5)
-<<<<<<< HEAD
     rubyzip (2.4.1)
-    securerandom (0.4.0)
-=======
     securerandom (0.4.1)
->>>>>>> 017698d5
     simpleidn (0.2.3)
     solargraph (0.52.0)
       backport (~> 1.2)
@@ -206,24 +197,17 @@
     ttfunk (1.7.0)
     tzinfo (2.0.6)
       concurrent-ruby (~> 1.0)
-<<<<<<< HEAD
-    unicode-display_width (2.5.0)
-    uri (1.0.2)
-    webrick (1.8.1)
-    write_xlsx (1.12.1)
-      nkf
-      rubyzip (>= 1.0.0)
-    yard (0.9.36)
-=======
     unicode-display_width (3.1.4)
       unicode-emoji (~> 4.0, >= 4.0.4)
     unicode-emoji (4.0.4)
     uri (1.0.3)
     webrick (1.9.1)
+    write_xlsx (1.12.1)
+      nkf
+      rubyzip (>= 1.0.0)
     yard (0.9.37)
     yard-solargraph (0.1.0)
       yard (~> 0.9)
->>>>>>> 017698d5
 
 PLATFORMS
   aarch64-linux-gnu
