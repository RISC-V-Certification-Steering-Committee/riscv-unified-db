--- conflicted
+++ resolved
@@ -195,16 +195,12 @@
     PYTHON="${DOCKER_BASE} ${ROOT}/.home/.venv/bin/python3"
     PIP="${DOCKER_BASE} ${ROOT}/.home/.venv/bin/pip"
     BASH="${DOCKER_BASE} bash"
-<<<<<<< HEAD
     GPP="${DOCKER_BASE} g++"
     GDB="${DOCKER_BASE} gdb"
     CLANG_FORMAT="${DOCKER_BASE} clang-format"
     CLANG_TIDY="${DOCKER_BASE} clang-tidy"
     MAKE"${DOCKER_BASE} make"
-else
-=======
 elif [ "${CONTAINER_TYPE}" == "singularity" ]; then
->>>>>>> ce0dc0a5
     BUNDLE="singularity run ${HOME_OPT} ${CONTAINER_PATH} bundle"
     RUBY="singularity run ${HOME_OPT} ${CONTAINER_PATH} bundle exec ruby"
     RAKE="singularity run ${HOME_OPT} ${CONTAINER_PATH} bundle exec rake"
@@ -214,17 +210,14 @@
     PYTHON="singularity run ${HOME_OPT} ${CONTAINER_PATH} ${ROOT}/.home/.venv/bin/python3"
     PIP="singularity run ${HOME_OPT} ${CONTAINER_PATH} ${ROOT}/.home/.venv/bin/pip"
     BASH="singularity run ${HOME_OPT} ${CONTAINER_PATH} bash"
-<<<<<<< HEAD
     GPP="singularity run ${HOME_OPT} ${CONTAINER_PATH} g++"
     GDB="singularity run ${HOME_OPT} ${CONTAINER_PATH} gdb"
     CLANG_FORMAT="singularity run ${HOME_OPT} ${CONTAINER_PATH} clang-format"
     CLANG_TIDY="singularity run ${HOME_OPT} ${CONTAINER_PATH} clang-tidy"
     MAKE="singularity run ${HOME_OPT} ${CONTAINER_PATH} make"
-=======
 else
     echo "Bad container type: ${CONTAINER_TYPE}" 1>&2
     exit 1
->>>>>>> ce0dc0a5
 fi
 
 GIT_REPO_ROOT=`git rev-parse --path-format=absolute --git-common-dir | tr -d '\n'`
