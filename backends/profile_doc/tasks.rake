# frozen_string_literal: true

rule %r{#{$root}/gen/profile_doc/adoc/.*\.adoc} => [
  __FILE__,
  "#{$root}/lib/arch_obj_models/profile.rb",
  "#{$root}/backends/profile_doc/templates/profile.adoc.erb",
  Dir.glob("#{$root}/arch/profile_release/**/*.yaml")
].flatten do |t|
  profile_release_name = Pathname.new(t.name).basename(".adoc").to_s
<<<<<<< HEAD

  # Switch to the generated profile certificate cfg arch and set some variables available to ERB template.
  # XXX - Copy what certificate tasks.rake file does here (i.e. switching to generated profile cfg arch).
=======
>>>>>>> 4d8b28a6
  profile_release = cfg_arch_for("_").profile_release(profile_release_name)
  portfolio = profile_release
  raise ArgumentError, "No profile release named '#{profile_release_name}'" if profile_release.nil?

  # Set globals for ERB template.
  profile_class = profile_release.profile_class
  portfolio_class = profile_class
<<<<<<< HEAD
=======
  portfolio = profile_release
>>>>>>> 4d8b28a6

  template_path = Pathname.new "#{$root}/backends/profile_doc/templates/profile.adoc.erb"
  erb = ERB.new(template_path.read, trim_mode: "-")
  erb.filename = template_path.to_s

  cfg_arch = cfg_arch_for("_")

  # XXX - Add call to to_cfg_arch() in portfolio instance class.
  # But somehow have to merge the multiple portofolios in one profile release to one since
  # to_cfg_arch used to provide coloring of fields in CSRs in appendices that apply to all profiles in a release.

  FileUtils.mkdir_p File.dirname(t.name)
  File.write t.name, AsciidocUtils.resolve_links(cfg_arch.find_replace_links(erb.result(binding)))
  puts "Generated adoc source at #{t.name}"
end

rule %r{#{$root}/gen/profile_doc/pdf/.*\.pdf} => proc { |tname|
  profile_release_name = Pathname.new(tname).basename(".pdf")
  [__FILE__, "#{$root}/gen/profile_doc/adoc/#{profile_release_name}.adoc"]
} do |t|
  profile_release_name = Pathname.new(t.name).basename(".pdf")

  adoc_filename = "#{$root}/gen/profile_doc/adoc/#{profile_release_name}.adoc"

  FileUtils.mkdir_p File.dirname(t.name)
  sh [
    "asciidoctor-pdf",
    "-w",
    "-v",
    "-a toc",
    "-a compress",
    "-a pdf-theme=#{$root}/ext/docs-resources/themes/riscv-pdf.yml",
    "-a pdf-fontsdir=#{$root}/ext/docs-resources/fonts",
    "-a imagesdir=#{$root}/ext/docs-resources/images",
    "-r asciidoctor-diagram",
    "-r #{$root}/backends/ext_pdf_doc/idl_lexer",
    "-o #{t.name}",
    adoc_filename
  ].join(" ")

  puts
  puts "SUCCESS! File written to #{t.name}"
end

rule %r{#{$root}/gen/profile_doc/html/.*\.html} => proc { |tname|
  profile_release_name = Pathname.new(tname).basename(".html")
  [__FILE__, "#{$root}/gen/profile_doc/adoc/#{profile_release_name}.adoc"]
} do |t|
  profile_release_name = Pathname.new(t.name).basename(".html")

  adoc_filename = "#{$root}/gen/profile_doc/adoc/#{profile_release_name}.adoc"

  FileUtils.mkdir_p File.dirname(t.name)
  sh [
    "asciidoctor",
    "-w",
    "-v",
    "-a toc",
    "-a imagesdir=#{$root}/ext/docs-resources/images",
    "-r asciidoctor-diagram",
    "-r #{$root}/backends/ext_pdf_doc/idl_lexer",
    "-o #{t.name}",
    adoc_filename
  ].join(" ")

  puts
  puts "SUCCESS! File written to #{t.name}"
end

namespace :gen do
  desc "Create a specification PDF for +profile_release+"
  task :profile, [:profile_release] do |_t, args|
    profile_release_name = args[:profile_release]
    raise ArgumentError, "Missing required option +profile_release+" if profile_release_name.nil?

    profile_release = cfg_arch_for("_").profile_release(profile_release_name)
    raise ArgumentError, "No profile release named '#{profile_release_name}'" if profile_release.nil?

    Rake::Task["#{$root}/gen/profile_doc/pdf/#{profile_release_name}.pdf"].invoke
  end

  desc "Create a specification HTML for +profile_release+"
  task :profile_html, [:profile_release] do |_t, args|
    profile_release_name = args[:profile_release]
    raise ArgumentError, "Missing required option +profile_release+" if profile_release_name.nil?

    profile_release = cfg_arch_for("_").profile_release(profile_release_name)
    raise ArgumentError, "No profile release named '#{profile_release_name}" if profile_release.nil?

    Rake::Task["#{$root}/gen/profile_doc/html/#{profile_release_name}.html"].invoke
  end
end<|MERGE_RESOLUTION|>--- conflicted
+++ resolved
@@ -7,12 +7,9 @@
   Dir.glob("#{$root}/arch/profile_release/**/*.yaml")
 ].flatten do |t|
   profile_release_name = Pathname.new(t.name).basename(".adoc").to_s
-<<<<<<< HEAD
 
   # Switch to the generated profile certificate cfg arch and set some variables available to ERB template.
   # XXX - Copy what certificate tasks.rake file does here (i.e. switching to generated profile cfg arch).
-=======
->>>>>>> 4d8b28a6
   profile_release = cfg_arch_for("_").profile_release(profile_release_name)
   portfolio = profile_release
   raise ArgumentError, "No profile release named '#{profile_release_name}'" if profile_release.nil?
@@ -20,10 +17,7 @@
   # Set globals for ERB template.
   profile_class = profile_release.profile_class
   portfolio_class = profile_class
-<<<<<<< HEAD
-=======
   portfolio = profile_release
->>>>>>> 4d8b28a6
 
   template_path = Pathname.new "#{$root}/backends/profile_doc/templates/profile.adoc.erb"
   erb = ERB.new(template_path.read, trim_mode: "-")
