# frozen_string_literal: true

require "ruby-prof"

# fill out templates for every csr, inst, ext, and func
["csr", "inst", "ext", "func"].each do |type|
  rule %r{#{$root}/\.stamps/adoc-gen-#{type}s-.*\.stamp} => proc { |tname|
    [
      "#{CFG_HTML_DOC_DIR}/templates/#{type}.adoc.erb",
      "#{$root}/lib/cfg_arch.rb",
      "#{$root}/lib/design.rb",
      "#{$root}/lib/idl/passes/gen_adoc.rb",
      __FILE__,
      "#{$root}/.stamps"
    ]
  } do |t|
    config_name = Pathname.new(t.name).basename(".stamp").sub("adoc-gen-#{type}s-", "")

    cfg_arch = cfg_arch_for(config_name)
    adoc_template_path = CFG_HTML_DOC_DIR / "templates" / "#{type}.adoc.erb"
    adoc_template = adoc_template_path.read
    erb = ERB.new(adoc_template, trim_mode: "-")
    erb.filename = adoc_template_path.to_s

    dir_path = $root / "gen" / "cfg_html_doc" / config_name / "adoc" / "#{type}s"
    FileUtils.mkdir_p dir_path

    case type
    when "csr"
      cfg_arch.transitive_implemented_csrs.each do |csr|
        path = dir_path / "#{csr.name}.adoc"
        puts "  Generating #{path}"
        File.write(path, cfg_arch.convert_monospace_to_links(erb.result(binding)))
      end
    when "inst"
      cfg_arch.transitive_implemented_instructions.each do |inst|
        path = dir_path / "#{inst.name}.adoc"
        puts "  Generating #{path}"
        # RubyProf.start
        File.write(path, cfg_arch.convert_monospace_to_links(erb.result(binding)))
        # result = RubyProf.stop
        # RubyProf::FlatPrinter.new(result).print(STDOUT)
      end
    when "ext"
<<<<<<< HEAD
      cfg_arch.transitive_implemented_ext_vers.each do |ext_version|
        ext = cfg_arch.arch.extension(ext_version.name)
=======
      cfg_arch.transitive_implemented_extension_versions.each do |ext_version|
        ext = cfg_arch.extension(ext_version.name)
>>>>>>> 017698d5
        path = dir_path / "#{ext.name}.adoc"
        puts "  Generating #{path}"
        File.write(path, cfg_arch.convert_monospace_to_links(erb.result(binding)))
      end
    when "func"
      global_symtab = cfg_arch.symtab
      path = dir_path / "funcs.adoc"
      puts "  Generating #{path}"
      File.write(path, cfg_arch.convert_monospace_to_links(erb.result(binding)))
    else
      raise "todo"
    end

    FileUtils.touch(t.name)
  end

  rule %r{#{$root}/gen/cfg_html_doc/.*/adoc/#{type}s/all_#{type}s.adoc} => proc { |tname|
    config_name = Pathname.new(tname).relative_path_from("#{$root}/gen/cfg_html_doc").to_s.split("/")[0]
    ["#{$root}/.stamps/adoc-gen-#{type}s-#{config_name}.stamp"]
  } do |t|
    to_long = {
      "csr" => "CSRs",
      "inst" => "Instructions",
      "ext" => "Extensions",
      "func" => "Functions"
    }

    config_name = Pathname.new(t.name).relative_path_from("#{$root}/gen/cfg_html_doc").to_s.split("/")[0]

    cfg_arch = cfg_arch_for(config_name)

    lines = [
      "= Implemented #{to_long[type]}",
      "",
      "The following are implemented by the #{cfg_arch.name} configuration:",
      ""
    ]

    case type
    when "csr"
      puts "Generating full CSR list"
      cfg_arch.transitive_implemented_csrs.each do |csr|
        lines << " * `#{csr.name}` #{csr.long_name}"
      end
    when "ext"
<<<<<<< HEAD
      puts "Generting full extension list"
      cfg_arch.transitive_implemented_ext_vers.each do |ext_version|
=======
      puts "Generating full extension list"
      cfg_arch.transitive_implemented_extension_versions.each do |ext_version|
>>>>>>> 017698d5
        lines << " * `#{ext_version.name}` #{ext_version.ext.long_name}"
      end
    when "inst"
      puts "Generating full instruction list"
      cfg_arch.transitive_implemented_instructions.each do |inst|
        lines << " * `#{inst.name}` #{inst.long_name}"
      end
    when "func"
      puts "Generating function list"
      cfg_arch.implemented_functions.each do |func|
        lines << " * `#{func.name}`"
      end
    else
      raise "Unsupported type"
    end

    File.write t.name, cfg_arch.convert_monospace_to_links(lines.join("\n"))
  end
end

rule %r{#{$root}/gen/cfg_html_doc/.*/adoc/ROOT/landing.adoc} => [
  "#{CFG_HTML_DOC_DIR}/templates/landing.adoc.erb",
  __FILE__
] do |t|
  config_name = Pathname.new(t.name).relative_path_from("#{$root}/gen/cfg_html_doc").to_s.split("/")[0]

  cfg_arch = cfg_arch_for(config_name)

  puts "Generating landing page for #{config_name}"
  erb = ERB.new(File.read("#{CFG_HTML_DOC_DIR}/templates/landing.adoc.erb"), trim_mode: "-")

  FileUtils.mkdir_p File.dirname(t.name)
  File.write t.name, erb.result(binding)
end

namespace :gen do
  desc "Generate Asciidoc source for config into gen/CONFIG_NAME/adoc"
  task :adoc, [:config_name] do |_t, args|
    raise "No config named #{args[:config_name]}" unless File.file?($root / "cfgs" / "#{args[:config_name]}.yaml")

    ["inst", "csr", "ext", "func"].each do |type|
      Rake::Task["#{$root}/.stamps/adoc-gen-#{type}s-#{args[:config_name]}.stamp"].invoke
      Rake::Task["#{$root}/gen/cfg_html_doc/#{args[:config_name]}/adoc/#{type}s/all_#{type}s.adoc"].invoke
    end

    Rake::Task["#{$root}/gen/cfg_html_doc/#{args[:config_name]}/adoc/ROOT/landing.adoc"].invoke
  end
end<|MERGE_RESOLUTION|>--- conflicted
+++ resolved
@@ -42,13 +42,8 @@
         # RubyProf::FlatPrinter.new(result).print(STDOUT)
       end
     when "ext"
-<<<<<<< HEAD
-      cfg_arch.transitive_implemented_ext_vers.each do |ext_version|
-        ext = cfg_arch.arch.extension(ext_version.name)
-=======
       cfg_arch.transitive_implemented_extension_versions.each do |ext_version|
         ext = cfg_arch.extension(ext_version.name)
->>>>>>> 017698d5
         path = dir_path / "#{ext.name}.adoc"
         puts "  Generating #{path}"
         File.write(path, cfg_arch.convert_monospace_to_links(erb.result(binding)))
@@ -94,13 +89,8 @@
         lines << " * `#{csr.name}` #{csr.long_name}"
       end
     when "ext"
-<<<<<<< HEAD
-      puts "Generting full extension list"
-      cfg_arch.transitive_implemented_ext_vers.each do |ext_version|
-=======
       puts "Generating full extension list"
       cfg_arch.transitive_implemented_extension_versions.each do |ext_version|
->>>>>>> 017698d5
         lines << " * `#{ext_version.name}` #{ext_version.ext.long_name}"
       end
     when "inst"
