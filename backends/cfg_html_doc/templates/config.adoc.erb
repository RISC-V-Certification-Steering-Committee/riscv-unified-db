= Configuration of <%= cfg_arch.name %>

== Extensions

|===
| Name | Version
<<<<<<< HEAD
<%- cfg_arch.transitive_implemented_ext_vers.sort{ |a,b| a.name <=> b.name }.each do |e| -%>
=======
<%- cfg_arch.transitive_implemented_extension_versions.sort{ |a,b| a.name <=> b.name }.each do |e| -%>
>>>>>>> 017698d5
| `<%= e.name %>` | <%= e.version_spec %>
<%- end -%>
|===

== Parameters

<%- cfg_arch.params_with_value.sort_by { |param| param.name }.each do |param| -%>
=== *<%= param.name %>*

[cols="1,4,1"]
|===
| Value | Description | From Extension

| <%= param.value %>
a| <%= param.desc %>
a| <%= param.exts.map { |e| "`#{e.name}`" }.join(", ")%>
|===

<%- end -%><|MERGE_RESOLUTION|>--- conflicted
+++ resolved
@@ -4,11 +4,7 @@
 
 |===
 | Name | Version
-<<<<<<< HEAD
-<%- cfg_arch.transitive_implemented_ext_vers.sort{ |a,b| a.name <=> b.name }.each do |e| -%>
-=======
 <%- cfg_arch.transitive_implemented_extension_versions.sort{ |a,b| a.name <=> b.name }.each do |e| -%>
->>>>>>> 017698d5
 | `<%= e.name %>` | <%= e.version_spec %>
 <%- end -%>
 |===
