--- conflicted
+++ resolved
@@ -18,9 +18,5 @@
     u: always
     vs: always
     vu: always
-<<<<<<< HEAD
-  data_independent_timing: true
-  operation(): X[rd] = PC + imm;
-=======
-  operation(): X[rd] = $pc + imm;
->>>>>>> 45fdc6ee
+    data_independent_timing: true
+    operation(): X[rd] = $pc + imm;