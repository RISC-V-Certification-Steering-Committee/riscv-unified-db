# yaml-language-server: $schema=../../schemas/csr_schema.json

$schema: "csr_schema.json#"
kind: csr
name: misa
long_name: Machine ISA Control
address: 0x301
priv_mode: M
length: MXLEN
description: Reports the XLEN and "major" extensions supported by the ISA.
definedBy: Sm
fields:
  MXL:
    location_rv32: 31-30
    location_rv64: 63-62
    description: XLEN in M-mode.
    type: RO
    reset_value(): |
      return (XLEN == 32) ? 2'b01 : 2'b10;
  A:
    location: 0
    description: |
      Indicates support for the `A` (atomic) extension.

      [when,"MUTABLE_MISA_A == true"]
      Writing 0 to this field will cause all atomic instructions to raise an `IllegalInstruction` exception.
    type(): |
      return (implemented?(ExtensionName::A) && MUTABLE_MISA_A) ? CsrFieldType::RW : CsrFieldType::RO;
    reset_value(): |
      return implemented?(ExtensionName::A) ? 1 : 0;
    definedBy: A
  B:
    location: 1
    description: |
      Indicates support for the `B` (bitmanip) extension.

      [when,"MUTABLE_MISA_B == true"]
      Writing 0 to this field will cause all bitmanip instructions to raise an `IllegalInstruction` exception.
    type(): |
      return (implemented?(ExtensionName::B) && MUTABLE_MISA_B) ? CsrFieldType::RW : CsrFieldType::RO;
    reset_value(): |
      return implemented?(ExtensionName::B) ? 1 : 0;
    definedBy: B
  C:
    location: 2
    description: |
      Indicates support for the `C` (compressed) extension.

      [when,"MUTABLE_MISA_C == true"]
      Writing 0 to this field will cause all compressed instructions to raise an `IllegalInstruction` exception.
      Additionally, IALIGN becomes 32.
    type(): |
      return (implemented?(ExtensionName::C) && MUTABLE_MISA_C) ? CsrFieldType::RW : CsrFieldType::RO;
    reset_value(): |
      return implemented?(ExtensionName::C) ? 1 : 0;
    definedBy: C
  D:
    location: 3
    description: |
      Indicates support for the `D` (double precision float) extension.

      [when,"MUTABLE_MISA_D == true"]
      --
      Writing 0 to this field will cause all double-precision floating point instructions to raise an `IllegalInstruction` exception.

      Additionally, the upper 32-bits of the f registers will read as zero.
      --
    type(): |
      return (implemented?(ExtensionName::D) && MUTABLE_MISA_D) ? CsrFieldType::RW : CsrFieldType::RO;
    reset_value(): |
      return implemented?(ExtensionName::D) ? 1 : 0;
    definedBy: D
  F:
    location: 5
    description: |
      Indicates support for the `F` (single precision float) extension.

      [when,"MUTABLE_MISA_F == true"]
      --
      Writing 0 to this field will cause all floating point (single and double precision) instructions to raise an `IllegalInstruction` exception.

      Writing 0 to this field with `misa.D` set will result in UNDEFINED behavior.
      --
    type(): |
      return (implemented?(ExtensionName::F) && MUTABLE_MISA_F) ? CsrFieldType::RW : CsrFieldType::RO;
    reset_value(): |
      return implemented?(ExtensionName::F) ? 1 : 0;
    definedBy: F
    sw_write(csr_value): |
      if (csr_value.F == 0 && csr_value.D == 1) {
        return UNDEFINED_LEGAL_DETERMINISTIC;
      }

      # fall-through; write the intended value
      return csr_value.F;
    legal?(csr_value): |
      return !(csr_value.F == 0 && csr_value.D == 1);
  G:
    location: 6
    description: |
      Indicates support for all of the following extensions: `I`, `A`, `M`, `F`, `D`.
    type(): |
      if ((implemented?(ExtensionName::A) && MUTABLE_MISA_A) ||
          (implemented?(ExtensionName::M) && MUTABLE_MISA_M) ||
          (implemented?(ExtensionName::F) && MUTABLE_MISA_F) ||
          (implemented?(ExtensionName::D) && MUTABLE_MISA_D)) {
        return CsrFieldType::ROH;
      } else {
        return CsrFieldType::RO;
      }
    reset_value(): |
      return (
        implemented?(ExtensionName::A) &&
        implemented?(ExtensionName::M) &&
        implemented?(ExtensionName::F) &&
        implemented?(ExtensionName::D)) ? 1 : 0;
  H:
    location: 7
    description: |
      Indicates support for the `H` (hypervisor) extension.

      [when,"MUTABLE_MISA_H == true"]
      Writing 0 to this field will cause all attempts to enter VS- or VU- mode, execute a hypervisor instruction, or access a hypervisor CSR to raise an `IllegalInstruction` fault.
    type(): |
      return (implemented?(ExtensionName::H) && MUTABLE_MISA_H) ? CsrFieldType::RW : CsrFieldType::RO;
    definedBy: H
    reset_value(): |
      return implemented?(ExtensionName::H) ? 1 : 0;
  I:
    location: 8
    description: |
      Indicates support for the `I` (base) extension.
    type: RO
    definedBy: I
    reset_value: 1
  M:
    location: 13
    description: |
      Indicates support for the `M` (integer multiply/divide) extension.

      [when,"MUTABLE_MISA_M == true"]
      Writing 0 to this field will cause all attempts to execute an integer multiply or divide instruction to raise an `IllegalInstruction` exception.
    type(): |
      return (implemented?(ExtensionName::M) && MUTABLE_MISA_M) ? CsrFieldType::RW : CsrFieldType::RO;
    reset_value(): |
      return implemented?(ExtensionName::M) ? 1 : 0;
    definedBy: M
<<<<<<< HEAD
    reset_value: 1
    cert_normative_rules:
      - id: csr_field.misa.M.disabled
        name: Disabling `misa.M` bit
        description: What happens when you turn off `misa.M`
        doc_links:
          - manual:csr:misa:disabling-extension
    cert_test_procedures:
      - id: csr.misa.M.muldiv_with_M_on&off
        description: Execute with M on/off
        normative_rules: [csr_field.misa.M.disabled]
        steps:
          - name: on
            description: Turn on `misa.M`
          - name: execute
            description: Execute every in-scope multiply extension instruction
          - name: check
            description: Check that every multiply extension instruction works as normal
          - name: off
            description: Turn off `misa.M`
          - name: execute
            description: Execute every in-scope multiply extension instruction
          - name: check
            description: Check that every multiply extension instruction throws illegal instruction exception
=======
>>>>>>> 017698d5
  S:
    location: 19
    description: |
      Indicates support for the `S` (supervisor mode) extension.

      [when,"MUTABLE_MISA_S == true"]
      Writing 0 to this field will cause all attempts to enter S-mode or access S-mode state to raise an exception.
    type(): |
      return (implemented?(ExtensionName::S) && MUTABLE_MISA_S) ? CsrFieldType::RW : CsrFieldType::RO;
    reset_value(): |
      return implemented?(ExtensionName::S) ? 1 : 0;
    definedBy: S
  U:
    location: 21
    description: |
      Indicates support for the `U` (user mode) extension.

      [when,"MUTABLE_MISA_U == true"]
      Writing 0 to this field will cause all attempts to enter U-mode to raise an exception.
    type(): |
      return (implemented?(ExtensionName::U) && MUTABLE_MISA_U) ? CsrFieldType::RW : CsrFieldType::RO;
    reset_value(): |
      return implemented?(ExtensionName::U) ? 1 : 0;
    definedBy: U
  V:
    location: 22
    description: |
      Indicates support for the `V` (vector) extension.

      [when,"MUTABLE_MISA_V == true"]
      Writing 0 to this field will cause all attempts to execute a vector instruction to raise an `IllegalInstruction` trap.
    type(): |
      return (implemented?(ExtensionName::V) && MUTABLE_MISA_V) ? CsrFieldType::RW : CsrFieldType::RO;
    reset_value(): |
      return implemented?(ExtensionName::V) ? 1 : 0;
    definedBy: V
sw_read(): |
  return (
    (CSR[misa].MXL << (xlen() - 2)) |
    (CSR[misa].V << 21) |
    (CSR[misa].U << 20) |
    (CSR[misa].S << 18) |
    (CSR[misa].M << 12) |
    (CSR[misa].I << 7) |
    (CSR[misa].H << 6) |
    ((CSR[misa].A & CSR[misa].M & CSR[misa].F & CSR[misa].D) << 5) | # 'G'
    (CSR[misa].F << 4) |
    (CSR[misa].D << 3) |
    (CSR[misa].C << 2) |
    (CSR[misa].B << 1) |
    CSR[misa].A);
cert_normative_rules:
  - id: csr.misa.disabling_bits
    name: Disabling `misa` bits
    description: What happens when you turn off bits
    doc_links:
      - manual:csr:misa:disabling-extension
cert_test_procedures:
  - id: csr.misa.off&on
    description: Turn on/off each bit and see what happens
    normative_rules: [csr.misa.disabling_bits]
    steps: |
      . Setup
      .. Turn on all bits
      . Loop
      .. Turn off each present bit invidually and try affected behaviors
      . Check
      .. Fail unless turning off bit disables extension as expected<|MERGE_RESOLUTION|>--- conflicted
+++ resolved
@@ -145,8 +145,6 @@
     reset_value(): |
       return implemented?(ExtensionName::M) ? 1 : 0;
     definedBy: M
-<<<<<<< HEAD
-    reset_value: 1
     cert_normative_rules:
       - id: csr_field.misa.M.disabled
         name: Disabling `misa.M` bit
@@ -170,8 +168,6 @@
             description: Execute every in-scope multiply extension instruction
           - name: check
             description: Check that every multiply extension instruction throws illegal instruction exception
-=======
->>>>>>> 017698d5
   S:
     location: 19
     description: |
