# yaml-language-server: $schema=../../schemas/cert_model_schema.json

$schema: cert_model_schema.json#
kind: certificate model
name: MockCertificateModel
long_name: Mock Certificate Model Long Name
class:
  $ref: certificate_class/MockCertificateClass.yaml#

  # XLEN used by rakefile
base: 64

# Semantic versions within the model
versions:
  - version: "1.0.0"
  - version: "1.1.0"

revision_history:
  - revision: "0.1.0"
    date: "2024-10-04"
    changes:
      - Created to test CRDs
  - revision: "0.2.0"
    date: "2024-10-05"
    changes:
      - Also created to test CRDs

description: |
  Mock CRD description:

  * Hello
  * Bob!

# Specification versions
tsc_profile: null
unpriv_isa_manual_revision: "20191213"
priv_isa_manual_revision: "20190608-Priv-MSU-Ratified"
debug_manual_revision: "0.13.2"

# XXX - Remove version information since specifying priv/unpriv ISA manual should imply this.
extensions:
  $inherits:
    - "profile/MP-S-64.yaml#/extensions"
  I:
    note: Just added this note to I extension
  Xmock:
    presence: mandatory
    parameters:
      MOCK_ENUM_2_INTS: {}
      MOCK_ENUM_2_STRINGS: {}
      MOCK_BOOL_1: {}
      MOCK_BOOL_2:
        schema:
          const: true
      MOCK_1_BIT_INT: {}
      MOCK_2_BIT_INT: {}
      MOCK_25_BIT_INT: {}
      MOCK_32_BIT_INT:
        schema:
          const: 0xdeadbeef
      MOCK_64_BIT_INT: {}
      MOCK_INT_RANGE_0_TO_127: {}
      MOCK_INT_RANGE_0_TO_128: {}
      MOCK_INT_RANGE_1_TO_128: {}
      MOCK_INT_RANGE_0_TO_999: {}
      MOCK_INT_RANGE_0_TO_1023: {}
      MOCK_INT_RANGE_1000_TO_2048: {}
      MOCK_ARRAY_INT_ENUM: {}
      MOCK_ARRAY_BOOL_ARRAY_OF_8_FIRST_2_FALSE: {}
      MOCK_ARRAY_STRING_ENUM1:
        schema:
          const: DEF
      MOCK_ARRAY_STRING_ENUM2:
        schema:
          contains: { const: DEF }
  C:
    version: "~> 2.2"
    presence: mandatory
    parameters:
      MUTABLE_MISA_C:
        schema:
          const: false
    note: |
      Here's a multi-line note +
      for the C extension.
  Zicsr:
    version: "~> 2.0"
    presence: mandatory
  Zicntr:
    version: "~> 2.0"
    presence: mandatory
    parameters:
      TIME_CSR_IMPLEMENTED: {} # Unconstrained
  Sm:
    version: "~> 1.11"
    presence: mandatory
    parameters:
<<<<<<< HEAD
        MTVEC_BASE_ALIGNMENT_DIRECT: {} # Unconstrained
        MTVEC_BASE_ALIGNMENT_VECTORED: {} # Unconstrained
        ARCH_ID: {} # Unconstrained
        IMP_ID: {} # Unconstrained
        VENDOR_ID_BANK: {} # Unconstrained
        VENDOR_ID_OFFSET: {} # Unconstrained
        MISA_CSR_IMPLEMENTED: {} # Unconstrained
        MTVAL_WIDTH: {} # Unconstrained
        MTVEC_MODES:
          note: Here's a note for MTVEC_MODES parameter.
          schema:
            contains: { const : 0 }
        PHYS_ADDR_WIDTH: {} # Unconstrained
        PRECISE_SYNCHRONOUS_EXCEPTIONS:
          schema:
            const: true
        TRAP_ON_ECALL_FROM_M:
          schema:
            const: true
        TRAP_ON_EBREAK:
          schema:
            const: true
        REPORT_VA_IN_MTVAL_ON_BREAKPOINT:
          schema:
            const: true
        REPORT_VA_IN_MTVAL_ON_INSTRUCTION_ACCESS_FAULT:
          schema:
            const: true
        REPORT_VA_IN_MTVAL_ON_LOAD_ACCESS_FAULT:
          schema:
            const: true
        REPORT_VA_IN_MTVAL_ON_STORE_AMO_ACCESS_FAULT:
          schema:
            const: true
        REPORT_ENCODING_IN_MTVAL_ON_ILLEGAL_INSTRUCTION:
          schema:
            const: true
        M_MODE_ENDIANESS:
          schema:
            const: little
          # TODO: Uncomment when GitHub issue # is fixed.
          #schema:
          #- when:
          #    version: "=1.0.0"
          #    then:
          #      const: little
          #- when:
          #    version: "=1.1.0"
          #    then:
          #      enum: [little, big]
        XLEN:
          schema:
            const: 64
        CONFIG_PTR_ADDRESS:
          schema:
            const: 0xdeadbeef
          note: "This parameter and its associated CSR shouldn't be here. See GitHub issue #53."
=======
      MTVEC_BASE_ALIGNMENT_DIRECT: {} # Unconstrained
      MTVEC_BASE_ALIGNMENT_VECTORED: {} # Unconstrained
      ARCH_ID: {} # Unconstrained
      IMP_ID: {} # Unconstrained
      VENDOR_ID_BANK: {} # Unconstrained
      VENDOR_ID_OFFSET: {} # Unconstrained
      MISA_CSR_IMPLEMENTED: {} # Unconstrained
      MTVAL_WIDTH: {} # Unconstrained
      MTVEC_MODES:
        note: Here's a note for MTVEC_MODES parameter.
        schema:
          contains: { const: 0 }
      PHYS_ADDR_WIDTH: {} # Unconstrained
      PRECISE_SYNCHRONOUS_EXCEPTIONS:
        schema:
          const: true
      TRAP_ON_ECALL_FROM_M:
        schema:
          const: true
      TRAP_ON_EBREAK:
        schema:
          const: true
      REPORT_VA_IN_MTVAL_ON_BREAKPOINT:
        schema:
          const: true
      REPORT_VA_IN_MTVAL_ON_INSTRUCTION_ACCESS_FAULT:
        schema:
          const: true
      REPORT_VA_IN_MTVAL_ON_LOAD_ACCESS_FAULT:
        schema:
          const: true
      REPORT_VA_IN_MTVAL_ON_STORE_AMO_ACCESS_FAULT:
        schema:
          const: true
      REPORT_ENCODING_IN_MTVAL_ON_ILLEGAL_INSTRUCTION:
        schema:
          const: true
      M_MODE_ENDIANESS:
        schema:
          const: little
        #  Uncomment when GitHub issue # is fixed.
        #schema:
        #- when:
        #    version: "=1.0.0"
        #    then:
        #      const: little
        #- when:
        #    version: "=1.1.0"
        #    then:
        #      enum: [little, big]
      XLEN:
        schema:
          const: 64
      CONFIG_PTR_ADDRESS:
        schema:
          const: 0xdeadbeef
        note: "This parameter and its associated CSR shouldn't be here. See GitHub issue #53."
>>>>>>> bc5ec90a
  Zifencei:
    presence: optional
    note: "Here's a note for Zifencei"
  Zicbop:
    presence: optional
    note: "Testing CACHE_BLOCK_SIZE parameter which is also defined by Zicbom."
    parameters:
      CACHE_BLOCK_SIZE:
        schema:
          const: 64
  Zicbom:
    presence: optional
    note: "Testing CACHE_BLOCK_SIZE parameter which is also defined by Zicbop."
    parameters:
      CACHE_BLOCK_SIZE:
        schema:
          const: 64
  Zba:
    presence: mandatory
    version: "~> 1.0"
    note: "Added these as mandatory to see if bug in profiles not listing instructions in appendix is here in CRD too."
  Zbb:
    presence: mandatory
    version: "~> 1.0"
    note: "Added these as mandatory to see if bug in profiles not listing instructions in appendix is here in CRD too."
  Zbs:
    presence: mandatory
    version: "~> 1.0"
    note: "Added these as mandatory to see if bug in profiles not listing instructions in appendix is here in CRD too."

requirement_groups:
  - name: Req-Grp-Any-XLEN
    description: |
      A bunch of additional requirements not associated with an extension.
    requirements:
      - name: REQ-ANY-XLEN-001
        description: Must pay your taxes on time
      - name: REQ-ANY-XLEN-002
        description: Don't count your chickens before they're hatched!

  - name: Req-Grp-XLEN32
    when:
      xlen: 32
    description: |
      A bunch of additional requirements only that should show up for XLEN=32
    requirements:
      - name: REQ-XLEN32-001
        description: Need lots of extra CSRs with `h` suffix

  - name: Req-Grp-XLEN64
    when:
      xlen: 64
    description: |
      A bunch of additional requirements only that should show up for XLEN=64
    requirements:
      - name: REQ-XLEN64-001
        description: Can avoid adding extra CSRs with `h` suffix
extra_notes:
  - presence: optional
    text: Here's the first extra note for the optional extensions section.
  - presence: mandatory
    text: |
      Here's the first extra note for the mandatory extensions section.
      This note is multiple lines.
  - presence: optional
    text: Here's the second extra note for the optional extensions section.
recommendations:
  - text: |
      Implementations are strongly recommended to raise illegal-instruction
      exceptions on attempts to execute unimplemented opcodes.
  - text: Micky should give Pluto an extra treat<|MERGE_RESOLUTION|>--- conflicted
+++ resolved
@@ -95,65 +95,6 @@
     version: "~> 1.11"
     presence: mandatory
     parameters:
-<<<<<<< HEAD
-        MTVEC_BASE_ALIGNMENT_DIRECT: {} # Unconstrained
-        MTVEC_BASE_ALIGNMENT_VECTORED: {} # Unconstrained
-        ARCH_ID: {} # Unconstrained
-        IMP_ID: {} # Unconstrained
-        VENDOR_ID_BANK: {} # Unconstrained
-        VENDOR_ID_OFFSET: {} # Unconstrained
-        MISA_CSR_IMPLEMENTED: {} # Unconstrained
-        MTVAL_WIDTH: {} # Unconstrained
-        MTVEC_MODES:
-          note: Here's a note for MTVEC_MODES parameter.
-          schema:
-            contains: { const : 0 }
-        PHYS_ADDR_WIDTH: {} # Unconstrained
-        PRECISE_SYNCHRONOUS_EXCEPTIONS:
-          schema:
-            const: true
-        TRAP_ON_ECALL_FROM_M:
-          schema:
-            const: true
-        TRAP_ON_EBREAK:
-          schema:
-            const: true
-        REPORT_VA_IN_MTVAL_ON_BREAKPOINT:
-          schema:
-            const: true
-        REPORT_VA_IN_MTVAL_ON_INSTRUCTION_ACCESS_FAULT:
-          schema:
-            const: true
-        REPORT_VA_IN_MTVAL_ON_LOAD_ACCESS_FAULT:
-          schema:
-            const: true
-        REPORT_VA_IN_MTVAL_ON_STORE_AMO_ACCESS_FAULT:
-          schema:
-            const: true
-        REPORT_ENCODING_IN_MTVAL_ON_ILLEGAL_INSTRUCTION:
-          schema:
-            const: true
-        M_MODE_ENDIANESS:
-          schema:
-            const: little
-          # TODO: Uncomment when GitHub issue # is fixed.
-          #schema:
-          #- when:
-          #    version: "=1.0.0"
-          #    then:
-          #      const: little
-          #- when:
-          #    version: "=1.1.0"
-          #    then:
-          #      enum: [little, big]
-        XLEN:
-          schema:
-            const: 64
-        CONFIG_PTR_ADDRESS:
-          schema:
-            const: 0xdeadbeef
-          note: "This parameter and its associated CSR shouldn't be here. See GitHub issue #53."
-=======
       MTVEC_BASE_ALIGNMENT_DIRECT: {} # Unconstrained
       MTVEC_BASE_ALIGNMENT_VECTORED: {} # Unconstrained
       ARCH_ID: {} # Unconstrained
@@ -194,7 +135,7 @@
       M_MODE_ENDIANESS:
         schema:
           const: little
-        #  Uncomment when GitHub issue # is fixed.
+        # TODO: Uncomment when GitHub issue # is fixed.
         #schema:
         #- when:
         #    version: "=1.0.0"
@@ -211,7 +152,6 @@
         schema:
           const: 0xdeadbeef
         note: "This parameter and its associated CSR shouldn't be here. See GitHub issue #53."
->>>>>>> bc5ec90a
   Zifencei:
     presence: optional
     note: "Here's a note for Zifencei"
