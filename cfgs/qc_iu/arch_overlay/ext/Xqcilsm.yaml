--- conflicted
+++ resolved
@@ -39,8 +39,6 @@
     company: Qualcomm Technologies, Inc.
     email: dhower@qti.qualcomm.com
   changes:
-<<<<<<< HEAD
-=======
     - Fix description of qc.swmi, qc.lwmi and qc.setwmi instructions
 - version: "0.4.0"
   state: frozen
@@ -53,7 +51,6 @@
     company: Qualcomm Technologies, Inc.
     email: dhower@qti.qualcomm.com
   changes:
->>>>>>> ce0dc0a5
     - Fix encoding of qc.swmi
 description: |
   The Xqcilsm extension includes six instructions that transfer multiple values
