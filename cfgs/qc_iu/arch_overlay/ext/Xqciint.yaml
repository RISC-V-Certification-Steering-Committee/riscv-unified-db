# yaml-language-server: $schema=../../../../schemas/ext_schema.json

$schema: ext_schema.json#
kind: extension
name: Xqciint
type: unprivileged
long_name: Qualcomm interrupt prologue/epilogue
versions:
- version: "0.1.0"
  state: development
  ratification_date: null
  contributors:
  - name: Albert Yosher
    company: Qualcomm Technologies, Inc.
    email: ayosher@qti.qualcomm.com
  - name: Derek Hower
    company: Qualcomm Technologies, Inc.
    email: dhower@qti.qualcomm.com
- version: "0.2.0"
  state: frozen
  ratification_date: null
  contributors:
  - name: Albert Yosher
    company: Qualcomm Technologies, Inc.
    email: ayosher@qti.qualcomm.com
  - name: Derek Hower
    company: Qualcomm Technologies, Inc.
    email: dhower@qti.qualcomm.com
  changes:
    - Add information about instruction formats of each instruction
<<<<<<< HEAD
  requires:
    allOf: [{ name: Zca, version: ">= 1.0.0" }, { name: Smrnmi, version: ">= 1.0.0"}]
=======
  requires: { name: Zca, version: ">= 1.0.0" }
- version: "0.3.0"
  state: frozen
  ratification_date: null
  contributors:
  - name: Albert Yosher
    company: Qualcomm Technologies, Inc.
    email: ayosher@qti.qualcomm.com
  - name: Derek Hower
    company: Qualcomm Technologies, Inc.
    email: dhower@qti.qualcomm.com
  changes:
    - Fix description of qc.mclici* CSRs to reflect being part of Xqciint custom extension
    - Fix description of qc.setinti and qc.clrinti instructions
  requires: { name: Zca, version: ">= 1.0.0" }
>>>>>>> ce0dc0a5
description: |
  The Xqciint extension includes eleven instructions to accelerate interrupt
  servicing by performing common actions during ISR prologue/epilogue.

doc_license:
  name: Creative Commons Attribution 4.0 International License
  url: https://creativecommons.org/licenses/by/4.0/
company:
  name: Qualcomm Technologies, Inc.
  url: https://qualcomm.com<|MERGE_RESOLUTION|>--- conflicted
+++ resolved
@@ -28,11 +28,8 @@
     email: dhower@qti.qualcomm.com
   changes:
     - Add information about instruction formats of each instruction
-<<<<<<< HEAD
   requires:
     allOf: [{ name: Zca, version: ">= 1.0.0" }, { name: Smrnmi, version: ">= 1.0.0"}]
-=======
-  requires: { name: Zca, version: ">= 1.0.0" }
 - version: "0.3.0"
   state: frozen
   ratification_date: null
@@ -46,8 +43,8 @@
   changes:
     - Fix description of qc.mclici* CSRs to reflect being part of Xqciint custom extension
     - Fix description of qc.setinti and qc.clrinti instructions
-  requires: { name: Zca, version: ">= 1.0.0" }
->>>>>>> ce0dc0a5
+  requires:
+    allOf: [{ name: Zca, version: ">= 1.0.0" }, { name: Smrnmi, version: ">= 1.0.0"}]
 description: |
   The Xqciint extension includes eleven instructions to accelerate interrupt
   servicing by performing common actions during ISR prologue/epilogue.
