--- conflicted
+++ resolved
@@ -92,8 +92,6 @@
   requires:
     name: Zca
     version: ">= 1.0.0"
-<<<<<<< HEAD
-=======
 - version: "0.5.0"
   state: frozen
   ratification_date: null
@@ -138,7 +136,6 @@
   requires:
     name: Zca
     version: ">= 1.0.0"
->>>>>>> ce0dc0a5
 - version: "0.6.0"
   state: frozen
   ratification_date: null
@@ -155,17 +152,10 @@
     - Rename qc.slasat -> qc.shlsat
     - Rename qc.sllsat -> qc.shlusat
   implies:
-<<<<<<< HEAD
-  - [Xqcia, "0.3.0"]
-  - [Xqciac, "0.2.0"]
-  - [Xqcibi, "0.2.0"]
-  - [Xqcibm, "0.3.0"]
-=======
   - [Xqcia, "0.4.0"]
   - [Xqciac, "0.2.0"]
   - [Xqcibi, "0.2.0"]
   - [Xqcibm, "0.4.0"]
->>>>>>> ce0dc0a5
   - [Xqcicli, "0.2.0"]
   - [Xqcicm, "0.2.0"]
   - [Xqcics, "0.2.0"]
@@ -175,11 +165,7 @@
   - [Xqcili, "0.2.0"]
   - [Xqcilia, "0.2.0"]
   - [Xqcilo, "0.2.0"]
-<<<<<<< HEAD
-  - [Xqcilsm, "0.3.0"]
-=======
   - [Xqcilsm, "0.4.0"]
->>>>>>> ce0dc0a5
   - [Xqcisls, "0.2.0"]
   requires:
     name: Zca
