# yaml-language-server: $schema=../../../../schemas/ext_schema.json

$schema: ext_schema.json#
kind: extension
name: Xqcibm
type: unprivileged
long_name: Qualcomm bit manipulation
versions:
- version: "0.1.0"
  state: development
  ratification_date: null
  contributors:
  - name: Albert Yosher
    company: Qualcomm Technologies, Inc.
    email: ayosher@qti.qualcomm.com
  - name: Derek Hower
    company: Qualcomm Technologies, Inc.
    email: dhower@qti.qualcomm.com
- version: "0.2.0"
  state: frozen
  ratification_date: null
  contributors:
  - name: Albert Yosher
    company: Qualcomm Technologies, Inc.
    email: ayosher@qti.qualcomm.com
  - name: Derek Hower
    company: Qualcomm Technologies, Inc.
    email: dhower@qti.qualcomm.com
  changes:
    - Add information about instruction formats of each instruction
    - Fix description and functionality of qc.c.extu instruction
  requires: { name: Zca, version: ">= 1.0.0" }
- version: "0.3.0"
  state: frozen
  ratification_date: null
  contributors:
  - name: Albert Yosher
    company: Qualcomm Technologies, Inc.
    email: ayosher@qti.qualcomm.com
  - name: Derek Hower
    company: Qualcomm Technologies, Inc.
    email: dhower@qti.qualcomm.com
  changes:
<<<<<<< HEAD
=======
    - Fix description and functionality of qc.c.extu instruction
  requires: { name: Zca, version: ">= 1.0.0" }
- version: "0.4.0"
  state: frozen
  ratification_date: null
  contributors:
  - name: Albert Yosher
    company: Qualcomm Technologies, Inc.
    email: ayosher@qti.qualcomm.com
  - name: Derek Hower
    company: Qualcomm Technologies, Inc.
    email: dhower@qti.qualcomm.com
  changes:
>>>>>>> ce0dc0a5
    - Fix encoding for qc.c.extu
  requires: { name: Zca, version: ">= 1.0.0" }
description: |
  The Xqcibm extension includes thirty eight instructions that perform bit manipulation,
  include insertion and extraction.

doc_license:
  name: Creative Commons Attribution 4.0 International License
  url: https://creativecommons.org/licenses/by/4.0/
company:
  name: Qualcomm Technologies, Inc.
  url: https://qualcomm.com<|MERGE_RESOLUTION|>--- conflicted
+++ resolved
@@ -41,8 +41,6 @@
     company: Qualcomm Technologies, Inc.
     email: dhower@qti.qualcomm.com
   changes:
-<<<<<<< HEAD
-=======
     - Fix description and functionality of qc.c.extu instruction
   requires: { name: Zca, version: ">= 1.0.0" }
 - version: "0.4.0"
@@ -56,7 +54,6 @@
     company: Qualcomm Technologies, Inc.
     email: dhower@qti.qualcomm.com
   changes:
->>>>>>> ce0dc0a5
     - Fix encoding for qc.c.extu
   requires: { name: Zca, version: ">= 1.0.0" }
 description: |
